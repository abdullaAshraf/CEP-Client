/*******************************************************************************
 * Copyright 2019 Samsung Electronics All Rights Reserved.
 *
 * Licensed under the Apache License, Version 2.0 (the "License");
 * you may not use this file except in compliance with the License.
 * You may obtain a copy of the License at
 *
 * http://www.apache.org/licenses/LICENSE-2.0
 *
 * Unless required by applicable law or agreed to in writing, software
 * distributed under the License is distributed on an "AS IS" BASIS,
 * WITHOUT WARRANTIES OR CONDITIONS OF ANY KIND, either express or implied.
 * See the License for the specific language governing permissions and
 * limitations under the License.
 *
 *******************************************************************************/

// Package internalhandler implements REST server functions to communication between orchestrations
package internalhandler

import (
	"io/ioutil"
	"log"
	"net"
	"net/http"
	"strings"

	"common/commandvalidator"
	"common/requestervalidator"
	"common/types/servicemgrtypes"
	"orchestrationapi"
	"restinterface"
	"restinterface/cipher"
	"restinterface/resthelper"
)

const logPrefix = "RestInternalInterface"

// Handler struct
type Handler struct {
	isSetAPI bool
	api      orchestrationapi.OrcheInternalAPI

	helper resthelper.RestHelper

	restinterface.HasRoutes
	cipher.HasCipher
}

var handler *Handler

func init() {
	handler = new(Handler)
	handler.helper = resthelper.GetHelper()
	handler.Routes = restinterface.Routes{
		restinterface.Route{
			Name:        "APIV1Ping",
			Method:      strings.ToUpper("Get"),
			Pattern:     "/api/v1/ping",
			HandlerFunc: handler.APIV1Ping,
		},

		restinterface.Route{
			Name:        "APIV1ServicemgrServicesPost",
			Method:      strings.ToUpper("Post"),
			Pattern:     "/api/v1/servicemgr/services",
			HandlerFunc: handler.APIV1ServicemgrServicesPost,
		},

		restinterface.Route{
			Name:        "APIV1ServicemgrServicesNotificationServiceIDPost",
			Method:      strings.ToUpper("Post"),
			Pattern:     "/api/v1/servicemgr/services/notification/{serviceid}",
			HandlerFunc: handler.APIV1ServicemgrServicesNotificationServiceIDPost,
		},

		restinterface.Route{
			Name:        "APIV1ScoringmgrScoreLibnameGet",
			Method:      strings.ToUpper("Get"),
			Pattern:     "/api/v1/scoringmgr/score",
			HandlerFunc: handler.APIV1ScoringmgrScoreLibnameGet,
		},
	}
}

// GetHandler returns the singleton Handler instance
func GetHandler() *Handler {
	return handler
}

// SetOrchestrationAPI sets OrcheInternalAPI
func (h *Handler) SetOrchestrationAPI(o orchestrationapi.OrcheInternalAPI) {
	h.api = o
	h.isSetAPI = true
}

func (h *Handler) SetCertificateFilePath(path string) {
	rh := resthelper.GetHelperWithCertificate()
	rh.SetCertificateFilePath(path)
	h.helper = resthelper.GetHelper()
}

// APIV1Ping handles ping request from remote orchestration
func (h *Handler) APIV1Ping(w http.ResponseWriter, r *http.Request) {
<<<<<<< HEAD
	log.Printf("[%s] APIV1Ping", logPrefix)
	h.helper.Response(w, http.StatusOK)
=======
	h.helper.ResponseJSON(w, nil, http.StatusOK)
>>>>>>> 02215af8
}

// APIV1ServicemgrServicesPost handles service execution request from remote orchestration
func (h *Handler) APIV1ServicemgrServicesPost(w http.ResponseWriter, r *http.Request) {
	log.Printf("[%s] APIV1ServicemgrServicesPost", logPrefix)
	if h.isSetAPI == false {
		log.Printf("[%s] does not set api", logPrefix)
		h.helper.Response(w, http.StatusServiceUnavailable)
		return
	} else if h.IsSetKey == false {
		log.Printf("[%s] does not set key", logPrefix)
		h.helper.Response(w, http.StatusServiceUnavailable)
		return
	}

	remoteAddr, _, _ := net.SplitHostPort(r.RemoteAddr)
	encryptBytes, _ := ioutil.ReadAll(r.Body)

	appInfo, err := h.Key.DecryptByteToJSON(encryptBytes)
	if err != nil {
		log.Printf("[%s] can not decryption", logPrefix)
		h.helper.Response(w, http.StatusServiceUnavailable)
		return
	}

	appInfo["NotificationTargetURL"] = remoteAddr

	log.Printf("[%s] Requested AppInfo", logPrefix)
	log.Printf("[%s] Requester    : %v", logPrefix, appInfo["Requester"].(string))
	log.Printf("[%s] ServiceID    : %v", logPrefix, appInfo["ServiceID"].(float64))
	log.Printf("[%s] ServiceName  : %v", logPrefix, appInfo["ServiceName"].(string))
	log.Printf("[%s] NotificationTargetURL : %v", logPrefix, appInfo["NotificationTargetURL"].(string))
	log.Printf("[%s] ExecutionCmd : %v", logPrefix, appInfo["UserArgs"].([]interface{}))

	serviceName := appInfo["ServiceName"].(string)
	requester := appInfo["Requester"].(string)
	vRequester := requestervalidator.RequesterValidator{}
	if err := vRequester.CheckRequester(serviceName, requester); err != nil {
		log.Printf("[%s] ", err.Error())
		h.helper.Response(w, http.StatusBadRequest)
		return
	}

	args := make([]string, 0)
	for _, arg := range appInfo["UserArgs"].([]interface{}) {
		args = append(args, arg.(string))
	}

	validator := commandvalidator.CommandValidator{}
	if err := validator.CheckCommand(serviceName, args); err != nil {
		log.Printf("[%s] ", err.Error())
		h.helper.Response(w, http.StatusBadRequest)
		return
	}

	h.api.ExecuteAppOnLocal(appInfo)

	respJSONMsg := make(map[string]interface{})
	respJSONMsg["Status"] = servicemgrtypes.ConstServiceStatusStarted

	respEncryptBytes, err := h.Key.EncryptJSONToByte(respJSONMsg)
	if err != nil {
		log.Printf("[%s] can not encryption", logPrefix)
		h.helper.Response(w, http.StatusServiceUnavailable)
		return
	}

	h.helper.ResponseJSON(w, respEncryptBytes, http.StatusOK)
}

// APIV1ServicemgrServicesNotificationServiceIDPost handles service notification request from remote orchestration
func (h *Handler) APIV1ServicemgrServicesNotificationServiceIDPost(w http.ResponseWriter, r *http.Request) {
	log.Printf("[%s] APIV1ServicemgrServicesNotificationServiceIDPost", logPrefix)
	if h.isSetAPI == false {
		log.Printf("[%s] does not set api", logPrefix)
		h.helper.Response(w, http.StatusServiceUnavailable)
		return
	} else if h.IsSetKey == false {
		log.Printf("[%s] does not set key", logPrefix)
		h.helper.Response(w, http.StatusServiceUnavailable)
		return
	}

	encryptBytes, _ := ioutil.ReadAll(r.Body)

	statusNotification, err := h.Key.DecryptByteToJSON(encryptBytes)
	if err != nil {
		log.Printf("[%s] can not decryption", logPrefix)
		h.helper.Response(w, http.StatusServiceUnavailable)
		return
	}

	serviceID := statusNotification["ServiceID"].(float64)
	status := statusNotification["Status"].(string)

	err = h.api.HandleNotificationOnLocal(serviceID, status)
	if err != nil {
		h.helper.Response(w, http.StatusInternalServerError)
		return
	}

	handler.helper.Response(w, http.StatusOK)
}

// APIV1ScoringmgrScoreLibnameGet handles scoring request from remote orchestration
func (h *Handler) APIV1ScoringmgrScoreLibnameGet(w http.ResponseWriter, r *http.Request) {
	log.Printf("[%s] APIV1ScoringmgrScoreLibnameGet", logPrefix)
	if h.isSetAPI == false {
		log.Printf("[%s] does not set api", logPrefix)
		h.helper.Response(w, http.StatusServiceUnavailable)
		return
	} else if h.IsSetKey == false {
		log.Printf("[%s] does not set key", logPrefix)
		h.helper.Response(w, http.StatusServiceUnavailable)
		return
	}

	encryptBytes, _ := ioutil.ReadAll(r.Body)
	Info, err := h.Key.DecryptByteToJSON(encryptBytes)
	if err != nil {
		log.Printf("[%s] can not decryption %s", logPrefix, err.Error())
		h.helper.Response(w, http.StatusServiceUnavailable)
		return
	}

	devID := Info["devID"]

	scoreValue, err := h.api.GetScore(devID.(string))
	if err != nil {
		log.Printf("[%s] GetScore fail : %s", logPrefix, err.Error())
		h.helper.Response(w, http.StatusInternalServerError)
		return
	}

	respJSONMsg := make(map[string]interface{})
	respJSONMsg["ScoreValue"] = scoreValue

	respEncryptBytes, err := h.Key.EncryptJSONToByte(respJSONMsg)
	if err != nil {
		log.Printf("[%s] can not encryption %s", logPrefix, err.Error())
		h.helper.Response(w, http.StatusServiceUnavailable)
		return
	}

	h.helper.ResponseJSON(w, respEncryptBytes, http.StatusOK)
}

func (h *Handler) setHelper(helper resthelper.RestHelper) {
	h.helper = helper
}<|MERGE_RESOLUTION|>--- conflicted
+++ resolved
@@ -102,12 +102,8 @@
 
 // APIV1Ping handles ping request from remote orchestration
 func (h *Handler) APIV1Ping(w http.ResponseWriter, r *http.Request) {
-<<<<<<< HEAD
 	log.Printf("[%s] APIV1Ping", logPrefix)
 	h.helper.Response(w, http.StatusOK)
-=======
-	h.helper.ResponseJSON(w, nil, http.StatusOK)
->>>>>>> 02215af8
 }
 
 // APIV1ServicemgrServicesPost handles service execution request from remote orchestration
