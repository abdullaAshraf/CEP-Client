/*******************************************************************************
 * Copyright 2019 Samsung Electronics All Rights Reserved.
 *
 * Licensed under the Apache License, Version 2.0 (the "License");
 * you may not use this file except in compliance with the License.
 * You may obtain a copy of the License at
 *
 * http://www.apache.org/licenses/LICENSE-2.0
 *
 * Unless required by applicable law or agreed to in writing, software
 * distributed under the License is distributed on an "AS IS" BASIS,
 * WITHOUT WARRANTIES OR CONDITIONS OF ANY KIND, either express or implied.
 * See the License for the specific language governing permissions and
 * limitations under the License.
 *
 *******************************************************************************/

package discoverymgr

import (
	"io/ioutil"
	"log"
	"net"
	"strings"
	"time"

	errormsg "common/errormsg"
	errors "common/errors"
	networkhelper "common/networkhelper"
	wrapper "controller/discoverymgr/wrapper"

	configurationdb "db/bolt/configuration"
	networkdb "db/bolt/network"
	servicedb "db/bolt/service"
	systemdb "db/bolt/system"

	uuid "github.com/satori/go.uuid"
)

// Discovery is the interface implementedy by all discovery functions
type Discovery interface {
	StartDiscovery(UUIDpath string, platform string, executionType string) error
	StopDiscovery()
	GetDeviceList() (ExportDeviceMap, error)
	GetDeviceIPListWithService(targetService string) ([]string, error)
	// GetDeviceListWithService(targetService string) (ExportDeviceMap, error)
	GetDeviceWithID(ID string) (ExportDeviceMap, error)
	DeleteDeviceWithIP(targetIP string)
	DeleteDeviceWithID(ID string)
	AddNewServiceName(serviceName string) error
	RemoveServiceName(serviceName string) error
	ResetServiceName()
}

type discoveryImpl struct{}

var (
<<<<<<< HEAD
=======
	discoverymgrInfo discoverymgrInformation
>>>>>>> 0690e78c
	discoveryIns discoveryImpl
	networkIns   networkhelper.Network
)

func init() {
	wrapperIns = wrapper.GetZeroconfImpl()
	shutdownChan = make(chan struct{})

	networkIns = networkhelper.GetInstance()

	sysQuery = systemdb.Query{}
	confQuery = configurationdb.Query{}
	netQuery = networkdb.Query{}
	serviceQuery = servicedb.Query{}
}

// GetInstance returns discovery instaance
func GetInstance() Discovery {
	return discoveryIns
}

// InitDiscovery starts server for network registration and do orchestration discovery activity
func (discoveryImpl) StartDiscovery(UUIDpath string, platform string, executionType string) (err error) {
	networkIns.StartNetwork()

	UUIDStr, err := setDeviceID(UUIDpath)
	if err != nil {
		log.Print(logPrefix, "[StartDiscovery]", "UUID ", UUIDStr, " is Temporary")
	}

	// NOTE : startServer blocks until server is registered
	startServer(UUIDStr, platform, executionType)

	go detectNetworkChgRoutine()

	return
}

// StopDiscovery shutdowns server
// Todo : Set Normal Termination Function For Each Platform / Execution Type
func (discoveryImpl) StopDiscovery() {
	err := serverPresenceChecker()
	if err != nil {
		log.Println(logPrefix, "[StopDiscovery]", err)
		return
	}
	shutdownDiscoverymgr()
	wrapperIns.Shutdown()
}

// GetDeviceList returns orchestration device info list
func (discoveryImpl) GetDeviceList() (ExportDeviceMap, error) {
	items, err := confQuery.GetList()
	if err != nil {
		return nil, err
	}

	ret := make(ExportDeviceMap)
	for _, item := range items {
		netItems, err := netQuery.Get(item.ID)
		if err != nil {
			continue
		}

		serviceItems, err := serviceQuery.Get(item.ID)
		if err != nil {
			continue
		}

		deviceMap := OrchestrationInformation{
			Platform: item.Platform, ExecutionType: item.ExecType,
			IPv4: netItems.IPv4, ServiceList: serviceItems.Services}

		ret[item.ID] = deviceMap

	}

	if len(ret) == 0 {
		err := errors.NotFound{Message: errormsg.ToString(errormsg.ErrorNoDeviceReturn)}
		return nil, err
	}

	return ret, nil
}

// GetDeviceIPListWithService returns orchestration deviceIP list using service application name
func (discoveryImpl) GetDeviceIPListWithService(targetService string) ([]string, error) {
	var ret []string

	serviceItems, err := serviceQuery.GetList()
	if err != nil {
		return nil, err
	}

	for _, item := range serviceItems {
		for _, service := range item.Services {
			if strings.Compare(service, targetService) == 0 {
				netItems, err := netQuery.Get(item.ID)
				if err != nil {
					continue
				}

				ret = append(ret, netItems.IPv4...)
			}
		}
	}

	if len(ret) == 0 {
		err = errors.NotFound{Message: errormsg.ToString(errormsg.ErrorNoDeviceReturn)}
		return nil, err
	}

	return ret, nil
}

// GetDeviceWithID returns device info using deviceID
func (discoveryImpl) GetDeviceWithID(ID string) (ExportDeviceMap, error) {
	items, err := confQuery.GetList()
	if err != nil {
		return nil, err
	}

	ret := make(ExportDeviceMap)
	for _, item := range items {
		if item.ID == ID {
			netItems, err := netQuery.Get(ID)
			if err != nil {
				continue
			}

			serviceItems, err := serviceQuery.Get(ID)
			if err != nil {
				continue
			}

			deviceMap := OrchestrationInformation{
				Platform: item.Platform, ExecutionType: item.ExecType,
				IPv4: netItems.IPv4, ServiceList: serviceItems.Services}

			ret[item.ID] = deviceMap
		}
	}

	if len(ret) == 0 {
		err := errors.NotFound{Message: errormsg.ToString(errormsg.ErrorNoDeviceReturn)}
		return nil, err
	}

	return ret, nil
}

// DeleteDevice deletes device info using deviceIP
func (discoveryImpl) DeleteDeviceWithIP(targetIP string) {
	// @TODO Delete device with ip in DB
}

// DeleteDevice delete device using deviceID
func (discoveryImpl) DeleteDeviceWithID(ID string) {
	// @Note Delete device with id in DB
	deviceID, err := getDeviceID()
	if err != nil {
		log.Println(err.Error())
		return
	}

	if deviceID != ID {
		deleteDevice(ID)
	}
}

// AddNewServiceName sets text field of mdns message with service application name
func (discoveryImpl) AddNewServiceName(serviceName string) error {
	err := serviceNameChecker(serviceName)
	if err != nil {
		return err
	}

	err = serverPresenceChecker()
	if err != nil {
		return err
	}

	serverTXT, err := appendServiceToTXT(serviceName)
	if err != nil {
		return err
	}

	err = mdnsTXTSizeChecker(serverTXT)
	if err != nil {
		return err
	}

	setNewServiceList(serverTXT)

	return nil
}

// RemoveServiceName removes text field of mdns message with service application name
func (discoveryImpl) RemoveServiceName(serviceName string) error {
	err := serviceNameChecker(serviceName)
	if err != nil {
		return err
	}

	err = serverPresenceChecker()
	if err != nil {
		return err
	}

	serverTXT := wrapperIns.GetText()

	idxToDel, err := getIndexToDelete(serverTXT, serviceName)
	if err != nil {
		return err
	}
	serverTXT = append(serverTXT[:idxToDel], serverTXT[idxToDel+1:]...)
	setNewServiceList(serverTXT)

	return nil
}

// ResetServiceName resets text field of mdns message
func (discoveryImpl) ResetServiceName() {
	err := serverPresenceChecker()
	if err != nil {
		log.Println(logPrefix, "[ResetServiceName]", err)
		return
	}

	deviceID, err := getDeviceID()
	if err != nil {
		return
	}

	serviceInfo := servicedb.ServiceInfo{ID: deviceID, Services: nil}
	setServiceDB(serviceInfo)

	confItem, err := confQuery.Get(deviceID)
	if err != nil {
		log.Println(err.Error())
		return
	}

	var serverTXT []string
	serverTXT = append(serverTXT, confItem.ExecType)
	serverTXT = append(serverTXT, confItem.Platform)

	setNewServiceList(serverTXT)
}

func detectNetworkChgRoutine() {
	ips := networkIns.AppendSubscriber()

	for {
		select {
		case <-shutdownChan:
			return
		case latestIPs := <-ips:
			id, err := getDeviceID()
			if err != nil {
				continue
			}

			var strIPs []string
			for _, ip := range latestIPs {
				strIPs = append(strIPs, ip.To4().String())
			}

			netInfo := networkdb.NetworkInfo{ID: id, IPv4: strIPs}
			setNetworkDB(netInfo)

			err = serverPresenceChecker()
			if err != nil {
				continue
			}

			wrapperIns.ResetServer(latestIPs)
		}
	}
}

func setDeviceID(UUIDPath string) (UUIDstr string, err error) {

	UUIDv4, err := ioutil.ReadFile(UUIDPath)

	if err != nil {
		log.Println(logPrefix, "No saved UUID : ", err)
		UUIDv4New := uuid.NewV4()

		UUIDstr = UUIDv4New.String()

		err = ioutil.WriteFile(UUIDPath, []byte(UUIDstr), 0644)
		if err != nil {
			log.Println(logPrefix, "Error Write UUID : ", err)
		}
	} else {
		UUIDstr = string(UUIDv4)
	}
	log.Println(logPrefix, "UUID : ", UUIDstr)
	return UUIDstr, err
}

func getDeviceID() (id string, err error) {
	id, err = getSystemDB(systemdb.ID)
	if err != nil {
		log.Println(err.Error())
	}

	return
}

func getPlatform() (platform string, err error) {
	platform, err = getSystemDB(systemdb.Platform)
	if err != nil {
		log.Println(err.Error())
	}

	return
}

func getExecType() (execType string, err error) {
	execType, err = getSystemDB(systemdb.ExecType)
	if err != nil {
		log.Println(err.Error())
	}

	return
}

func startServer(deviceUUID string, platform string, executionType string) {
	deviceDetectionRoutine()

	deviceID, hostName, Text := setDeviceArgument(deviceUUID, platform, executionType)

	// @Note store system information(id, platform and execution type) to system db
	setSystemDB(deviceID, platform, executionType)

	hostIPAddr, netIface := setNetwotkArgument()
	var myDeviceEntity wrapper.Entity

	for {
		var err error
		myDeviceEntity, err = wrapperIns.RegisterProxy(
			deviceID, serviceType, domain, servicePort, hostName, hostIPAddr, Text, netIface)
		if err != nil {
			log.Println(logPrefix, "[startServer]", "Register Server Failed : ", err)
			time.Sleep(1 * time.Second)
			continue
		}
		break
	}

	// Set Configuration Information to configuration DB
	_, confInfo, netInfo, serviceInfo := convertToDBInfo(myDeviceEntity)

	setConfigurationDB(confInfo)
	setNetworkDB(netInfo)
	setServiceDB(serviceInfo)

	return
}

func setDeviceArgument(deviceUUID string, platform string, executionType string) (deviceID string, hostName string, Text []string) {
	deviceID = "edge-orchestration-" + deviceUUID
	hostName = "edge-" + deviceUUID

	Text = append(Text, platform)
	Text = append(Text, executionType)
	return
}

func setNetwotkArgument() (hostIPAddr []string, netIface []net.Interface) {
	var err error
	// TODO : change to channel
	for {
		hostIPAddr, err = networkIns.GetIPs()
		if len(hostIPAddr) != 0 {
			break
		}

		if err != nil {
			log.Println(logPrefix, errormsg.ToString(err))
		}
		time.Sleep(1 * time.Second)
	}

	log.Println(logPrefix, hostIPAddr)
	netIface, _ = networkIns.GetNetInterface()

	return
}

func deviceDetectionRoutine() {
	go func() {
		subchan, err := wrapperIns.GetSubscriberChan()
		if err != nil {
			log.Println(logPrefix, err)
			return
		}
		for {
			select {
			case <-shutdownChan:
				log.Println(logPrefix, "[deviceDetectionRoutine]", "Shutdown")
				return
			case data := <-subchan:
				// log.Println(logPrefix, "[detectDevice] ", data)
				if data == nil {
					clearMap()
					continue
				}
				if data.TTL == 0 {
					deleteDevice(data.DeviceID)
					continue
				}

				_, confInfo, netInfo, serviceInfo := convertToDBInfo(*data)

				// @Note Is it need to call Update API?
				setConfigurationDB(confInfo)
				setNetworkDB(netInfo)
				setServiceDB(serviceInfo)
			}
		}
	}()
}

func serverPresenceChecker() error {
	_, err := getDeviceID()
	if err != nil {
		return errors.SystemError{Message: "no server initiated yet"}
	}

	return nil
}

func shutdownDiscoverymgr() {
	close(shutdownChan)
}

func serviceNameChecker(serviceName string) error {
	if serviceName == "" {
		return errors.InvalidParam{Message: "no argument"}
	}

	platform, _ := getPlatform()
	executionType, _ := getExecType()

	if serviceName == platform || serviceName == executionType {
		return errors.InvalidParam{Message: "cannot change fixed field"}
	}

	return nil
}

func appendServiceToTXT(serviceName string) ([]string, error) {
	serverTXT := wrapperIns.GetText()
	for _, str := range serverTXT {
		if str == serviceName {
			return nil, errors.InvalidParam{Message: "service name duplicated"}
		}
	}
	serverTXT = append(serverTXT, serviceName)
	return serverTXT, nil
}

func mdnsTXTSizeChecker(serverTXT []string) error {
	var TXTSize int
	for _, str := range serverTXT {
		TXTSize += len(str)
	}
	log.Println(logPrefix, "[mdnsTXTSizeChecker] size :: ", TXTSize, " Bytes")
	if TXTSize > maxTXTSize {
		return errors.InvalidParam{Message: "TXT Size is Too much for mDNS TXT - 400B"}
	}
	return nil
}

func getIndexToDelete(serverTXT []string, serviceName string) (idxToDel int, err error) {
	idxToDel = -1
	for i, str := range serverTXT {
		if str == serviceName {
			idxToDel = i
			break
		}
	}

	if idxToDel == -1 {
		err = errors.SystemError{Message: "no service found"}
	}
	return
}

func setNewServiceList(serverTXT []string) {
	// if len(serverTXT) > 2 {
	newServiceList := serverTXT[2:]

	deviceID, err := getDeviceID()
	if err != nil {
		return
	}

	serviceInfo := servicedb.ServiceInfo{ID: deviceID, Services: newServiceList}

	setServiceDB(serviceInfo)

	wrapperIns.SetText(serverTXT)
}

// ClearMap makes map empty and only leaves my device info
func clearMap() {
	log.Println(logPrefix, "[clearMap]")

	confItems, err := confQuery.GetList()
	if err != nil {
		log.Println(logPrefix, err.Error())
		return
	}

	deviceID, err := getDeviceID()
	if err != nil {
		return
	}
	for _, confItem := range confItems {
		id := confItem.ID

		if id != deviceID {
			deleteDevice(id)
		}
	}
}

func convertToDBInfo(entity wrapper.Entity) (string, configurationdb.Configuration, networkdb.NetworkInfo, servicedb.ServiceInfo) {
	data := entity.OrchestrationInfo

	confInfo := configurationdb.Configuration{}
	netInfo := networkdb.NetworkInfo{}
	serviceInfo := servicedb.ServiceInfo{}

	confInfo.ID = entity.DeviceID
	confInfo.ExecType = data.ExecutionType
	confInfo.Platform = data.Platform

	netInfo.ID = entity.DeviceID
	netInfo.IPv4 = data.IPv4

	serviceInfo.ID = entity.DeviceID
	serviceInfo.Services = data.ServiceList

	return entity.DeviceID, confInfo, netInfo, serviceInfo
}

func setSystemDB(id string, platform string, execType string) {
	sysInfo := systemdb.SystemInfo{Name: systemdb.ID, Value: id}
	err := sysQuery.Set(sysInfo)
	if err != nil {
		log.Println(logPrefix, err.Error())
	}

	sysInfo = systemdb.SystemInfo{Name: systemdb.Platform, Value: platform}
	err = sysQuery.Set(sysInfo)
	if err != nil {
		log.Println(logPrefix, err.Error())
	}

	sysInfo = systemdb.SystemInfo{Name: systemdb.ExecType, Value: execType}
	err = sysQuery.Set(sysInfo)
	if err != nil {
		log.Println(logPrefix, err.Error())
	}
}

func setConfigurationDB(confInfo configurationdb.Configuration) {
	err := confQuery.Set(confInfo)
	if err != nil {
		log.Println(logPrefix, err.Error())
	}
}

func setNetworkDB(netInfo networkdb.NetworkInfo) {
	err := netQuery.Set(netInfo)
	if err != nil {
		log.Println(logPrefix, err.Error())
	}
}

func setServiceDB(serviceInfo servicedb.ServiceInfo) {
	err := serviceQuery.Set(serviceInfo)
	if err != nil {
		log.Println(logPrefix, err.Error())
	}
}

func getSystemDB(name string) (string, error) {
	sysInfo, err := sysQuery.Get(name)
	if err != nil {
		log.Println(logPrefix, err.Error())
		return "", err
	}

	return sysInfo.Value, err
}

// DeleteDevice deletes device info by key
func deleteDevice(deviceID string) {
	log.Println(logPrefix, "[deleteDevice]", deviceID)
	err := confQuery.Delete(deviceID)
	if err != nil {
		log.Println(err.Error())
	}

	err = netQuery.Delete(deviceID)
	if err != nil {
		log.Println(err.Error())
	}

	err = serviceQuery.Delete(deviceID)
	if err != nil {
		log.Println(err.Error())
	}
}

// activeDiscovery calls advertise function of Zeroconf
// Does Not Clear Map
func activeDiscovery() {
	wrapperIns.Advertise()
}

// resetServer calls advertise function of Zeroconf
// It Clears Map
func resetServer(ips []net.IP) {
	wrapperIns.ResetServer(ips)
}<|MERGE_RESOLUTION|>--- conflicted
+++ resolved
@@ -55,10 +55,6 @@
 type discoveryImpl struct{}
 
 var (
-<<<<<<< HEAD
-=======
-	discoverymgrInfo discoverymgrInformation
->>>>>>> 0690e78c
 	discoveryIns discoveryImpl
 	networkIns   networkhelper.Network
 )
